--- conflicted
+++ resolved
@@ -37,12 +37,7 @@
         
         <div class="info-box">
             <div class="label">Mundus</div>
-<<<<<<< HEAD
-            <div class="value">TBD</div>
-            <div style="font-size: 0.8em; color: #a8edea; margin-top: 5px;">Current Meta</div>
-=======
             <div class="value">{{ best_player.mundus or 'Unknown' }}</div>
->>>>>>> 67fa6982
         </div>
     </div>
 </div>
